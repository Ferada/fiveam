;;;; -*- Mode: Lisp; indent-tabs-mode: nil -*-

(in-package :it.bese.fiveam)

(in-suite :it.bese.fiveam)

(def-suite test-suite :description "Suite for tests which should fail.")

(defmacro with-test-results ((results test-name) &body body)
  `(let ((,results (with-*test-dribble* nil (run ',test-name))))
     ,@body))

(def-fixture null-fixture ()
  `(progn ,@(&body)))

;;;; Test the checks

(def-test is1 (:suite test-suite)
  (is (plusp 1))
  (is (< 0 1))
  (is (not (plusp -1)))
  (is (not (< 1 0)))
  (is-true t)
  (is-false nil))

(def-test is2 (:suite test-suite :fixture null-fixture)
  (is (plusp 0))
  (is (< 0 -1))
  (is (not (plusp 1)))
  (is (not (< 0 1)))
  (is-true nil)
  (is-false t))

(def-test is (:profile t)
  (with-test-results (results is1)
    (is (= 6 (length results)))
    (is (every #'test-passed-p results)))
  (with-test-results (results is2)
    (is (= 6 (length results)))
    (is (every #'test-failure-p results))))

(def-test signals/finishes ()
  (signals error
    (error "an error"))
  (finishes
   (signals error
    (error "an error"))))

(def-test pass ()
  (pass))

(def-test fail1 (:suite test-suite)
  (fail "This is supposed to fail"))

(def-test fail ()
  (with-test-results (results fail1)
    (is (= 1 (length results)))
    (is (test-failure-p (first results)))))

;;;; non top level checks

(def-test foo-bar ()
  (let ((state 0))
    (is (= 0 state))
    (is (= 1 (incf state)))))

;;;; Test dependencies

(def-test ok (:suite test-suite)
  (pass))

(def-test not-ok (:suite test-suite)
  (fail "This is supposed to fail."))

(def-test and1 (:depends-on (and ok not-ok) :suite test-suite)
  (fail))

(def-test and2 (:depends-on (and ok) :suite test-suite)
  (pass))

(def-test dep-and ()
  (with-test-results (results and1)
    (is (= 3 (length results)))
    ;; we should have one skippedw one failed and one passed
    (is (some #'test-passed-p results))
    (is (some #'test-skipped-p results))
    (is (some #'test-failure-p results)))
  (with-test-results (results and2)
    (is (= 2 (length results)))
    (is (every #'test-passed-p results))))

(def-test or1 (:depends-on (or ok not-ok) :suite test-suite)
  (pass))

(def-test or2 (:depends-on (or not-ok ok) :suite test-suite)
  (pass))

(def-test dep-or ()
  (with-test-results (results or1)
    (is (= 2 (length results)))
    (is (every #'test-passed-p results)))
  (with-test-results (results or2)
    (is (= 3 (length results)))
    (is (= 2 (length (remove-if-not #'test-passed-p results))))))

(def-test not1 (:depends-on (not not-ok) :suite test-suite)
  (pass))

(def-test not2 (:depends-on (not ok) :suite test-suite)
  (fail))

(def-test not ()
  (with-test-results (results not1)
    (is (= 2 (length results)))
    (is (some #'test-passed-p results))
    (is (some #'test-failure-p results)))
  (with-test-results (results not2)
    (is (= 2 (length results)))
    (is (some #'test-passed-p results))
    (is (some #'test-skipped-p results))))

(def-test nested-logic (:depends-on (and ok (not not-ok) (not not-ok))
                    :suite test-suite)
  (pass))

(def-test dep-nested ()
  (with-test-results (results nested-logic)
    (is (= 3 (length results)))
    (is (= 2 (length (remove-if-not #'test-passed-p results))))
    (is (= 1 (length (remove-if-not #'test-failure-p results))))))

(def-test circular-0 (:depends-on (and circular-1 circular-2 or1) 
                  :suite test-suite)
  (fail "we depend on a circular dependency, we should not be tested."))

(def-test circular-1 (:depends-on (and circular-2)
                  :suite test-suite)
  (fail "we have a circular depednency, we should not be tested."))

(def-test circular-2 (:depends-on (and circular-1)
                  :suite test-suite)
  (fail "we have a circular depednency, we should not be tested."))

(def-test circular ()
  (signals circular-dependency
    (run 'circular-0))
  (signals circular-dependency
    (run 'circular-1))
  (signals circular-dependency
    (run 'circular-2)))


(def-suite before-test-suite :description "Suite for before test")

(def-test before-0 (:suite before-test-suite)
  (pass))

(def-test before-1 (:depends-on (:before before-0)
                :suite before-test-suite)
  (fail))

(def-suite before-test-suite-2 :description "Suite for before test")

(def-test before-2 (:depends-on (:before before-3)
                :suite before-test-suite-2)
  (pass))

(def-test before-3 (:suite before-test-suite-2)
  (pass))

(def-test before ()
  (with-test-results (results before-test-suite)
    (is (some #'test-skipped-p results)))
  
  (with-test-results (results before-test-suite-2)
    (is (every #'test-passed-p results))))


;;;; dependencies with symbol
(def-test dep-with-symbol-first (:suite test-suite)
  (pass))

(def-test dep-with-symbol-dependencies-not-met (:depends-on (not dep-with-symbol-first)
                                            :suite test-suite)
  (fail "Error in the test of the test, this should not ever happen"))

(def-test dep-with-symbol-depends-on-ok (:depends-on dep-with-symbol-first :suite test-suite)
  (pass))

(def-test dep-with-symbol-depends-on-failed-dependency (:depends-on dep-with-symbol-dependencies-not-met
                                                    :suite test-suite)
  (fail "No, I should not be tested becuase I depend on a test that in its turn has a failed dependecy."))

(def-test dependencies-with-symbol ()
  (with-test-results (results dep-with-symbol-first)
    (is (some #'test-passed-p results)))

  (with-test-results (results dep-with-symbol-depends-on-ok)
    (is (some #'test-passed-p results)))

  (with-test-results (results dep-with-symbol-dependencies-not-met)
    (is (some #'test-skipped-p results)))

  ;; No failure here, because it means the test was run.
  (with-test-results (results dep-with-symbol-depends-on-failed-dependency)
    (is (not (some #'test-failure-p results)))))


;;;; test for-all

(def-test gen-integer ()
  (for-all ((a (gen-integer)))
    (is (integerp a))))

(def-test for-all-guarded ()
  (for-all ((less (gen-integer))
            (more (gen-integer) (< less more)))
    (is (< less more))))

(def-test gen-float ()
  (macrolet ((test-gen-float (type)
               `(for-all ((unbounded (gen-float :type ',type))
                          (bounded   (gen-float :type ',type :bound 42)))
                  (is (typep unbounded ',type))
                  (is (typep bounded ',type))
                  (is (<= (abs bounded) 42)))))
    (test-gen-float single-float)
    (test-gen-float short-float)
    (test-gen-float double-float)
    (test-gen-float long-float)

    (for-all ((value (gen-float :type 'single-float :min 1 :max 2)))
      (is (typep value 'single-float))
      (is (<= (coerce 1 'single-float) value (coerce 2 'single-float))))))

(def-test gen-character ()
  (for-all ((c (gen-character)))
    (is (characterp c)))
  (for-all ((c (gen-character :code (gen-integer :min 32 :max 40))))
    (is (characterp c))
    (member c (list #\Space #\! #\" #\# #\$ #\% #\& #\' #\())))

(def-test gen-string ()
  (for-all ((s (gen-string)))
    (is (stringp s)))
  (for-all ((s (gen-string :length (gen-integer :min 0 :max 2))))
    (is (<= (length s) 2)))
  (for-all ((s (gen-string :elements (gen-character :code (gen-integer :min 0 :max 0))
                           :length (constantly 2))))
    (is (= 2 (length s)))
    (is (every (curry #'char= #\Null) s))))

(defun dummy-mv-generator ()
  (lambda ()
    (list 1 1)))

(def-test for-all-destructuring-bind ()
  (for-all (((a b) (dummy-mv-generator)))
    (is (= 1 a))
    (is (= 1 b))))

<<<<<<< HEAD
(defvar *special-variable* nil)

(def-fixture fixture-for-suite (value)
  (progn
    (setf *special-variable* value)
    (&body)))

(def-suite suite-with-fixture :fixture (fixture-for-suite 42) :in :it.bese.fiveam)

(def-test test-with-suite-fixture (:suite suite-with-fixture)
  (is (= 42 *special-variable*)))
=======
(def-test introspection ()
  (is (= (length (list-all-suites))
         (hash-table-count *suites*))))
>>>>>>> f41aacc9
<|MERGE_RESOLUTION|>--- conflicted
+++ resolved
@@ -259,7 +259,10 @@
     (is (= 1 a))
     (is (= 1 b))))
 
-<<<<<<< HEAD
+(def-test introspection ()
+  (is (= (length (list-all-suites))
+         (hash-table-count *suites*))))
+
 (defvar *special-variable* nil)
 
 (def-fixture fixture-for-suite (value)
@@ -270,9 +273,4 @@
 (def-suite suite-with-fixture :fixture (fixture-for-suite 42) :in :it.bese.fiveam)
 
 (def-test test-with-suite-fixture (:suite suite-with-fixture)
-  (is (= 42 *special-variable*)))
-=======
-(def-test introspection ()
-  (is (= (length (list-all-suites))
-         (hash-table-count *suites*))))
->>>>>>> f41aacc9
+  (is (= 42 *special-variable*)))